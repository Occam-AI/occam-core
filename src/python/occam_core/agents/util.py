import enum
import hashlib
import re
from datetime import timedelta
from typing import (Any, Dict, List, Literal, Optional, Self, Type, TypeVar,
                    Union)

from occam_core.enums import ToolRunState, ToolState
from occam_core.util.base_models import IOModel
from occam_core.util.data_types.occam import OccamDataType
from pydantic import (BaseModel, ConfigDict, Field, field_serializer,
                      field_validator, model_validator)


def remove_extra_spaces(original_text):
    return re.sub(r'\s{2,}', ' ', original_text)


def replace_key_characters(original_text):
    return original_text.\
        replace(' ', '_').\
        replace('.', '_').\
        replace('(', '-').\
        replace(')', '-').\
        replace(':', '--')


def format_llm_messenger_name(name: str):
    if name:
        name = remove_extra_spaces(name)
        name = replace_key_characters(name)
        pat = r'[^a-zA-Z0-9_-]'
        return re.sub(pat, '', name)


class LLMRole(str, enum.Enum):
    assistant = "assistant"
    system = "system"
    developer = "developer"
    user = "user"



class AgentOutputType(str, enum.Enum):
    ALL = "ALL"
    LATEST = "LATEST"
    NONE = "NONE"


# Aliasing tool state as agent state
AgentState = ToolState
AgentRunState = ToolRunState


class AgentContactType(str, enum.Enum):
    """
    This list defines the different types of messages
    that can agent can receive or send over channels
    to other agents, workspaces and the wider ecosystem.
    """

    STATUS = "STATUS"
    RUN = "RUN"
    PAUSE = "PAUSE"
    RESUME = "RESUME"
    STOP = "STOP"
    """These are requests that can be sent to the agent"""

    INTERMEDIATE_RUN_UPDATES = "INTERMEDIATE_RUN_UPDATES"
    """Internal updates sent back from the agent sometimes this won't exist."""

    PAUSED = "PAUSED"
    """Data sent back when the agent announces that it's paused"""

    RESUMED = "RESUMED"
    """Data sent back when the agent announces that it's resumed"""

    STOPPED = "STOPPED"
    """
    Data sent back when the agent announces that it's stopped
    due to a termination request.
    """

    RUN_STEP_COMPLETED = "RUN_STEP_COMPLETED"
    """Data sent back when the agent announces that a batch step has completed."""

    OUTPUT = "OUTPUT"
    """
    Data sent back when the agent announces that it's completed a full streaming/batch run
    call involving a list of input records or an AgentIOModel.
    """

    GENERAL = "GENERAL"
    """General purpose data sent back from the agent."""

    ERROR = "ERROR"
    """Error data sent back from the agent."""

    OTHER = "OTHER"
    """Other data sent back from the agent."""

    USER_SCREEN_MESSAGES = "USER_SCREEN_MESSAGES"
    """User screen data sent back from the agent."""


class TaggedAgentModel(BaseModel):

    tagged_agent_key: str
    tag_type: AgentContactType = AgentContactType.RUN
    tagging_required: bool = False

    tag_message: Optional[str] = None
    tagging_agent_key: Optional[str] = None

    def set_tagging_agent_key(self, tagging_agent_key: str):
        self.tagging_agent_key = tagging_agent_key
        return self


class TaggedAgentsModel(BaseModel):
    """
    A list of tagged agents.
    """

    tag_models: List[TaggedAgentModel] = Field(default_factory=list)
    tagging_agent_key: str
    _tagged_agent_keys: set[str] = None

    @property
    def tagged_agent_keys(self):
        if not self._tagged_agent_keys:
            self._tagged_agent_keys = set()
        return self._tagged_agent_keys

    @model_validator(mode="after")
    def validate_tag_pairs(self):
        _tagged_agent_keys = set()
        assert len(self.tag_models) > 0, "tag models must not be empty"
        for tag_model in self.tag_models:
            assert self.tagging_agent_key != tag_model.tagged_agent_key, \
                f"tagging agent key must be different from tagged agent key: " \
                f"tagging key: {self.tagging_agent_key} matches tagged key."
            assert tag_model.tagged_agent_key not in _tagged_agent_keys, \
                f"tagged agent key must be unique. Got {tag_model.tagged_agent_key} " \
                f"more than once."
            _tagged_agent_keys.add(tag_model.tagged_agent_key)
            tag_model.set_tagging_agent_key(self.tagging_agent_key)
        self._tagged_agent_keys = _tagged_agent_keys
        return self

    @classmethod
    def from_keys(cls, tagging_agent_key: str, tagged_agent_keys: set[str] | list[str]):

        tag_models = []
        for key in tagged_agent_keys:
            assert isinstance(key, str), \
                f"tagged agent key must be a string. Got {type(key)}."
            tag_models.append(
                TaggedAgentModel(
                    tagged_agent_key=key,
                    tagging_agent_key=tagging_agent_key
                )
            )
        return cls(tagging_agent_key=tagging_agent_key, tag_models=tag_models)

    def append(self, tagged_agent: TaggedAgentModel):
        assert isinstance(tagged_agent, TaggedAgentModel), \
            "tagged agent must be a TaggedAgentModel"
        assert tagged_agent.tagged_agent_key not in self.tagged_agent_keys, \
            "each agent can only be tagged once in a tagged agents list"
        assert tagged_agent.tagged_agent_key != self.tagging_agent_key, \
            "tagged agent key must be different from tagging agent key." \
            f"tagging key: {self.tagging_agent_key} matches tagged key."
        self.tagged_agent_keys.add(tagged_agent.tagged_agent_key)
        self.tag_models.append(tagged_agent)

    def extend(self, tagged_agents: List[TaggedAgentModel]):
        tagged_agent_keys_set = {a.tagged_agent_key for a in tagged_agents}
        assert not (self.tagged_agent_keys & tagged_agent_keys_set), \
            "each agent can only be tagged once in a message."
        self.tagged_agent_keys.update(tagged_agent_keys_set)
        self.tag_models.extend(tagged_agents)
 
    def clear(self):
        self.tag_models.clear()
        self.tagged_agent_keys.clear()
        self.tagging_agent_key = None

    def __len__(self):
        return len(self.tag_models)

    def __getitem__(self, idx):
        return self.tag_models[idx]

    def __iter__(self):
        return iter(self.tag_models)

    def __contains__(self, agent_key: str):
        return agent_key in self.tagged_agent_keys

    def __str__(self):
        return '\n\t'.join([
            f"tagging agent key: {self.tagging_agent_key}",
            f"tagged agent keys: {self.tagged_agent_keys}"
        ])

    def __iadd__(self, other: "TaggedAgentsModel"):
        assert isinstance(other, TaggedAgentsModel), \
            f"other must be a TaggedAgentsModel. Got {type(other)}."
        assert other.tagging_agent_key == self.tagging_agent_key, \
            f"tagging agent key must be the same for all tag models: " \
            f"{self.tagging_agent_key} != {other.tagging_agent_key}"
        self.extend(other.tag_models)
        return self

class ChatStatus(str, enum.Enum):

    # The are workspace templates.
    TEMPLATE = "TEMPLATE"

    #When a workspace is initiated
    # but not run yet.
    STANDBY = "STANDBY"

    # active workspaces (started or resumed).
    ACTIVE = "ACTIVE"

    # when a user terminates a workspace.
    ARCHIVING_REQUESTED = "ARCHIVING_REQUESTED"
    ARCHIVED = "ARCHIVED"

    # when we pause a workspace from
    # the server for whatever reason.
    PAUSED = "PAUSED"


class CallToAction(str, enum.Enum):
    SEND = "Send"
    SAVE = "Save"


class BaseAttachmentModel(BaseModel):
    content: Optional[str | bytes] = None
    cta: Optional[CallToAction] = None
    confirmed: Optional[bool] = None
    name: str
    # This will always be set by the model validator
    # on child classes.
    attachment_id: Optional[str] = None

    @model_validator(mode="after")
    def validate_confirmed(self):
        assert not (self.cta is not None and self.confirmed is not None), \
            "attachment cannot have both cta and confirmed set, " \
            "since we either ask for an action or confirm it."
        return self


<<<<<<< HEAD
class EmailAttachmentMetadataModel(BaseModel):
=======
class EmailAttachmentModel(BaseAttachmentModel):
    # content
    content: str
>>>>>>> a892b3ae
    subject: str
    sender: str
    recipients: list[str]
    cc: Optional[list[str]] = None
    bcc: Optional[list[str]] = None

    @model_validator(mode="after")
    def set_attachment_id(self):
            
        self.attachment_id = hashlib.sha256(
            "".join([
                self.content,
                self.subject,
                self.sender,
                ",".join(self.recipients),
                ",".join(self.cc or []),
                ",".join(self.bcc or [])
            ]).encode('utf-8')
        ).hexdigest()

        return self


class EmailAttachmentModel(EmailAttachmentMetadataModel):

    content: str



class FileMetadataModel(BaseAttachmentModel):
    url: str
    file_key: str
    dataset_uuid: str
    workspace_id: Optional[str] = None

    model_config = ConfigDict(extra="ignore")

    @model_validator(mode="after")
    def set_name_for_workspace_uploads_and_remove_content(self):
        """
        Workspace uploads have a non-user friendly name
        of the form {workspace_id}__{username}__{filename}
        to minimise clash. This function creates a user
        friendly name for workspace upload files

        by taking the filename from the file_key.
        file_key takes the structure:
        {workspace_id}/{filename} so we extract the filename
        and use that as the name.

        This model is also not meant to be used to pass
        content around, so we make sure to remove it.
        """
        if self.workspace_id:
            self.name = self.file_key.split("/")[-1]
        return self

    @model_validator(mode="after")
    def set_attachment_id(self):
        self.attachment_id = self.dataset_uuid
        return self


class ReferenceMetadataModel(FileMetadataModel):
    ...


class MessageAttachmentModel(FileMetadataModel):
    """
    We don't dump content of message attachments, as it
    can be loaded back when needed from the database.
    """

    content_type: Optional[str] = None

    @field_serializer('content')
    def serialize_content(self, v, _info):
        if self.content:
            return None
        return v


IAttachmentModel = TypeVar("IAttachmentModel", bound=BaseAttachmentModel)


class MessageType(str, enum.Enum):
    BASE = "base"
    ATTACHMENT = "attachment"
    CREATOR = "creator"
    MANAGER = "manager"


# class StructuredRequestsModel(BaseModel):
#     ...


# IStructuredRequestsModel = TypeVar("IStructuredRequestModel", bound=StructuredRequestsModel)

class StreamMessageType(str, enum.Enum):
    ACTION = "ACTION"
    WARNING = "WARNING"
    SEARCH = "SEARCH"
    ERROR = "ERROR"
    INFO = "INFO"


class StreamingMessageModel(BaseModel):
    message: str
    message_type: StreamMessageType = Field(default=StreamMessageType.ACTION)
    run_time: Optional[timedelta] = None


class StreamingMessagesModel(BaseModel):
    messages: List[StreamingMessageModel] = Field(default_factory=list)

    def append(self, message: StreamingMessageModel):
        self.messages.append(message)

    def extend(self, messages: List[StreamingMessageModel]):
        self.messages.extend(messages)


class OccamLLMMessage(OccamDataType):

    type: MessageType = MessageType.BASE
    """
    This is the type of the message. Used for model validators
    to know how to distinguish between a union of types.
    """

    content: Optional[str | list[dict[str, Any]]] = None
    """
    This is the content of the message.
    """

    content_producer_run_time: Optional[timedelta] = None
    """
    The time it took for the content producer to produce the content.
    """

    update_messages: Optional[StreamingMessagesModel] = None
    """
    A list of update messages. these are sometimes attached
    to a message, and allow us to display "steps or thoughts"
    that may have been involved in generation of the main
    message
    """

    # structured_requests_content: Optional[IStructuredRequestsModel | Dict[str, Any]] = None
    # """
    # This covers things like multiple choice questions, connection
    # wizards, etc.
    # """

    source_attachment: Optional[
        Union[MessageAttachmentModel, EmailAttachmentModel]
    ] = None
    """
    This is the attachment that was used to generate
    the message, if any exists.

    Reason we have this, is that for each attachment, we
    explode it (in case of images usually) to feed into
    LLMs, so we just move it around as a fully fledged
    occam llm message.
    """

    role: LLMRole # system vs user vs assistant
    name: Optional[str] = None

    parsed: Optional[Any] = None
    """
    Note: this is a pydantic model of the sturcture output if available.
    this means that it can't be loaded back from a dump, unless the consumer knows
    what the source model is.
    """

    tagged_agents: Optional[TaggedAgentsModel] = None
    """Agents can tag each other in a message."""

    attachments: Optional[list[Union[MessageAttachmentModel, EmailAttachmentModel]]] = None
    """Attachments are files that can be attached to a message or email attachments.
    We need explicit union here, otherwise pydantic would fail to load them correctly
    when LLM tools are preparing their input (converting AgentIOModel to LLMIOModel)
    """

    content_from_attachments: Optional[list['OccamLLMMessage']] = None
    """Content messages are messages extracted from attachments."""

    references: Optional[list[ReferenceMetadataModel]] = None
    """References to attachments used to generate the message."""

    @field_serializer('content')
    def serialize_content(self, v, info):
        if self.type == MessageType.ATTACHMENT.value and not getattr(info.context, 'keep_content', False):
            return None
        return v

    @model_validator(mode="after")
    def validate_messages(self):
        if self.type == MessageType.ATTACHMENT.value:
            if self.attachments:
                raise ValueError("Messages that represent a single attachment are not expected to have other attachments.")
            if not self.source_attachment:
                raise ValueError("Messages that represent a single attachment must have a source attachment.")
            if not self.content:
                self.content = self.source_attachment.content
        elif self.attachments and not self.content_from_attachments:
            self.content_from_attachments = []
            for attachment in self.attachments:
                self.content_from_attachments.append(OccamLLMMessage.from_attachment(self.role, attachment))

        self.name = format_llm_messenger_name(self.name)
        return self

    def set_attachments(self, attachments: list[MessageAttachmentModel]):
        self.attachments = attachments
        self.content_from_attachments = [OccamLLMMessage.from_attachment(self.role, attachment) for attachment in attachments]

    def set_references(self, references: list[ReferenceMetadataModel]):
        self.references = references

    def set_content_producer_run_time(self, content_producer_run_time: timedelta):
        if self.content_producer_run_time:
            return
        self.content_producer_run_time = content_producer_run_time

    def set_update_messages(self, update_messages: StreamingMessagesModel):
        if self.update_messages and len(self.update_messages.messages) > 0:
            return
        self.update_messages = update_messages

    def to_str(self, message_index: int | None = None):
        return "\n".join([
            f"Message Index: {message_index}" if message_index is not None else "",
            f"Messenger: {self.name}",
            f"Role: {self.role}",
            f"Content: {self.content}",
            f"Tagged Agents: \n\t{self.tagged_agents}" if self.tagged_agents else "",
        ]).strip()

    @classmethod
    def from_attachment(cls, role: LLMRole, attachment: IAttachmentModel) -> Self:
        return cls(
            type=MessageType.ATTACHMENT.value,
            content=attachment.content,
            role=role,
            name=attachment.name,
            source_attachment=attachment
        )

    class Config:
        arbitrary_types_allowed = True
        extra = "allow"


IOccamLLMMessage = TypeVar("IOccamLLMMessage", bound=OccamLLMMessage)

class LLMIOModel(IOModel):
    """
    Input model for LLM tools.

    chat messages append first, then prompt then query.

    Rationale is group agent chat settings, where there's a shared
    context of messages, and a prompt and a query, whose content
    is hidden from the conversationalists, before and after.

    eg. an agent selector llm, is fed with a query to pick next
    agent in a conversation, with the convo being the chat messages
    list.
    """
    chat_messages: Optional[List[IOccamLLMMessage]] = None

    # intermediate prompt that can be used to guide interpretation
    # of the message to follow.
    prompt: Optional[str] = None
    # llm expects either a single query or a list of chat messages
    query: Optional[str] = None

    # role of the user providing the query or chat messages
    role: LLMRole = LLMRole.user

    # name of the user that's sending the llm model.
    # usually this is in case where we're using top-level
    # prompt query and role, if instead we're relying on chat_messages
    # each message has its own quadruple.
    name: Optional[str] = None

    # we dont' save as TypeVar IBaseModel as it can't be
    # loaded back and beaks validation as a result.
    response_format: Optional[Any] = None

    @field_validator('query', 'prompt', mode="before")
    @classmethod
    def transform(cls, raw: str) -> tuple[int, int]:
        if isinstance(raw, str):
            raw = remove_extra_spaces(raw)
        return raw<|MERGE_RESOLUTION|>--- conflicted
+++ resolved
@@ -1,5 +1,4 @@
 import enum
-import hashlib
 import re
 from datetime import timedelta
 from typing import (Any, Dict, List, Literal, Optional, Self, Type, TypeVar,
@@ -244,9 +243,6 @@
     cta: Optional[CallToAction] = None
     confirmed: Optional[bool] = None
     name: str
-    # This will always be set by the model validator
-    # on child classes.
-    attachment_id: Optional[str] = None
 
     @model_validator(mode="after")
     def validate_confirmed(self):
@@ -256,40 +252,17 @@
         return self
 
 
-<<<<<<< HEAD
 class EmailAttachmentMetadataModel(BaseModel):
-=======
-class EmailAttachmentModel(BaseAttachmentModel):
-    # content
-    content: str
->>>>>>> a892b3ae
     subject: str
     sender: str
     recipients: list[str]
     cc: Optional[list[str]] = None
     bcc: Optional[list[str]] = None
 
-    @model_validator(mode="after")
-    def set_attachment_id(self):
-            
-        self.attachment_id = hashlib.sha256(
-            "".join([
-                self.content,
-                self.subject,
-                self.sender,
-                ",".join(self.recipients),
-                ",".join(self.cc or []),
-                ",".join(self.bcc or [])
-            ]).encode('utf-8')
-        ).hexdigest()
-
-        return self
-
 
 class EmailAttachmentModel(EmailAttachmentMetadataModel):
 
     content: str
-
 
 
 class FileMetadataModel(BaseAttachmentModel):
@@ -318,11 +291,6 @@
         """
         if self.workspace_id:
             self.name = self.file_key.split("/")[-1]
-        return self
-
-    @model_validator(mode="after")
-    def set_attachment_id(self):
-        self.attachment_id = self.dataset_uuid
         return self
 
 
